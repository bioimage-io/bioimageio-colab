--- conflicted
+++ resolved
@@ -223,11 +223,7 @@
             # remove the user id from the storage
             # returns True if the user was removed successfully
             "remove_user_id": remove_user_id,  # TODO: add a timeout to remove a user after a certain time
-<<<<<<< HEAD
-        }
-=======
         }, {"overwrite": True}
->>>>>>> ce7bdcf9
     )
     sid = service_info["id"]
     assert sid == f"{args.workspace_name}/{args.client_id}:{args.service_id}"
